use crate::action_driver::ActionDriver;
use crate::actions::{Action, TipCheckMethod, TipState};
use crate::error::NanonisError;
use crate::types::{SignalIndex, TipShape};
use log::info;
use std::collections::{HashMap, VecDeque};
use std::sync::atomic::{AtomicBool, Ordering};
use std::sync::Arc;
use std::time::Duration;

/// Report progress every N cycles
const STATUS_INTERVAL: usize = 10;

/// Loop types based on tip shape - simple and direct
#[derive(Debug, Clone, Copy, PartialEq)]
pub enum LoopType {
    BadLoop,
    GoodLoop,
    StableLoop,
}

pub enum PulseMethod {
    Fixed(f32),
    Stepping {
        voltage_bounds: (f32, f32),
        voltage_steps: u16,
        cycles_before_step: u16,
        threshold: Box<dyn Fn(f32) -> f32 + Send + Sync>,
    },
}

impl PulseMethod {
    pub fn stepping_fixed_threshold(
        voltage_bounds: (f32, f32),
        voltage_steps: u16,
        cycles_before_step: u16,
        threshold: f32,
    ) -> PulseMethod {
        let threshold = threshold.abs();
        PulseMethod::Stepping {
            voltage_bounds,
            voltage_steps,
            cycles_before_step,
            threshold: Box::new(move |_| threshold),
        }
    }
}

pub struct TipControllerConfig {
    pub freq_shift_index: SignalIndex,
    pub sharp_tip_bounds: (f32, f32),
    pub pulse_method: PulseMethod,
    pub allowed_change_for_stable: f32,
<<<<<<< HEAD
    pub max_cycles: Option<usize>,
    pub max_duration: Option<Duration>,
=======
    pub check_stability: bool,
>>>>>>> 5380d682
}

impl Default for TipControllerConfig {
    fn default() -> Self {
        Self {
            freq_shift_index: 76u8.into(),
            sharp_tip_bounds: (-2.0, 0.0),
            pulse_method: PulseMethod::Fixed(4.0),
            allowed_change_for_stable: 0.2,
<<<<<<< HEAD
            max_cycles: Some(1000),
            max_duration: Some(Duration::from_secs(3600)), // 1 hour
=======
            check_stability: true,
>>>>>>> 5380d682
        }
    }
}

/// Enhanced tip controller with pulse voltage stepping
pub struct TipController {
    driver: ActionDriver,
    config: TipControllerConfig,

    // State tracking
    current_pulse_voltage: f32,
    current_tip_shape: TipShape,
    cycles_without_change: u32,
    cycle_count: u32,

    // Multi-signal history for bias adjustment and analysis
    signal_histories: HashMap<SignalIndex, VecDeque<f32>>,
    max_history_size: usize,

    // Loop termination safeguards
    max_cycles: Option<usize>,
    max_duration: Option<Duration>,
    loop_start_time: Option<std::time::Instant>,

    // Graceful shutdown support
    shutdown_requested: Option<Arc<AtomicBool>>,
}

impl TipController {
    /// Create new tip controller with basic signal bounds
    pub fn new(driver: ActionDriver, config: TipControllerConfig) -> Self {
        let initial_voltage = match config.pulse_method {
            PulseMethod::Fixed(value) => value,
            PulseMethod::Stepping { voltage_bounds, .. } => voltage_bounds.0,
        };
        let max_cycles = config.max_cycles;
        let max_duration = config.max_duration;
        Self {
            driver,
            config,
            current_pulse_voltage: initial_voltage,
            current_tip_shape: TipShape::Blunt,
            cycles_without_change: 0,
            cycle_count: 0,
            signal_histories: HashMap::new(),
            max_history_size: 100,
            max_cycles,
            max_duration,
            loop_start_time: None,
            shutdown_requested: None,
        }
    }

    /// Set shutdown flag for graceful termination
    pub fn set_shutdown_flag(&mut self, flag: Arc<AtomicBool>) {
        self.shutdown_requested = Some(flag);
    }

    /// Track a signal value in history
    pub fn track_signal(&mut self, signal_index: SignalIndex, value: f32) {
        let history = self.signal_histories.entry(signal_index).or_default();

        // Add new value to front
        history.push_front(value);

        // Maintain size limit
        while history.len() > self.max_history_size {
            history.pop_back();
        }
    }

    /// Get signal change (latest - previous) for a specific signal
    pub fn get_signal_change(&self, signal_index: SignalIndex) -> Option<f32> {
        if let Some(history) = self.signal_histories.get(&signal_index) {
            if history.len() >= 2 {
                Some(history[0] - history[1]) // Latest - Previous
            } else {
                None
            }
        } else {
            None
        }
    }

    /// Get signal history for a specific signal (most recent first)
    pub fn get_signal_history(&self, signal_index: SignalIndex) -> Option<&VecDeque<f32>> {
        self.signal_histories.get(&signal_index)
    }

    pub fn get_last_signal(&self, signal_index: SignalIndex) -> Option<f32> {
        match self.get_signal_history(signal_index) {
            Some(history) => history.iter().last().copied(),
            None => None,
        }
    }

    /// Clear all signal histories
    pub fn clear_all_histories(&mut self) {
        self.signal_histories.clear();
    }

    /// Clear history for a specific signal
    pub fn clear_signal_history(&mut self, signal_index: SignalIndex) {
        self.signal_histories.remove(&signal_index);
    }

    /// Check if current signal represents a significant change from recent stable period
    fn has_significant_change(&self, signal_index: SignalIndex) -> (bool, f32) {
        // Only check for stepping if PulseMethod is Stepping
        let threshold_fn = match &self.config.pulse_method {
            PulseMethod::Stepping { threshold, .. } => threshold,
            PulseMethod::Fixed(_) => return (false, 0.0), // No stepping for fixed method
        };

        if let Some(history) = self.signal_histories.get(&signal_index) {
            if history.len() < 2 {
                // First signal - consider it a significant change to initialize properly
                (true, 0.0)
            } else {
                // Compare only against signals from the current stable period
                // cycles_without_change tells us how many recent signals were stable
                let stable_period_size =
                    (self.cycles_without_change as usize).min(history.len() - 1);

                if stable_period_size == 0 {
                    // No stable period yet, compare against last signal
                    let current_signal = history[0];
                    let last_signal = history[1];
                    let threshold = threshold_fn(current_signal);

                    log::info!(
                        "Last signal: {:.3e} | Current threshold: {:.3e}",
                        last_signal,
                        threshold
                    );

                    let change = current_signal - last_signal;
                    let has_change = change.abs() >= threshold;

                    (has_change, change)
                } else {
                    // Compare against mean of current stable period (skip current signal at index 0)
                    let current_signal = history[0];
                    let stable_signals: Vec<f32> = history
                        .iter()
                        .skip(1)
                        .take(stable_period_size)
                        .cloned()
                        .collect();
                    let stable_mean =
                        stable_signals.iter().sum::<f32>() / stable_signals.len() as f32;

                    let threshold = threshold_fn(current_signal);
                    log::info!(
                        "Current: {:.3e} | Stable mean: {:.3e} | Threshold: {:.3e}",
                        current_signal,
                        stable_mean,
                        threshold
                    );

                    let change = current_signal - stable_mean;
                    let has_change = change.abs() >= threshold;
                    (has_change, change)
                }
            }
        } else {
            // No history yet - consider it a significant change
            (true, 0.0)
        }
    }

    /// Step up the pulse voltage if possible
    fn step_pulse_voltage(&mut self) -> bool {
        // Only step if using stepping method
        let (voltage_bounds, voltage_steps) = match &self.config.pulse_method {
            PulseMethod::Stepping {
                voltage_bounds,
                voltage_steps,
                ..
            } => (*voltage_bounds, *voltage_steps),
            PulseMethod::Fixed(_) => return false, // No stepping for fixed method
        };

        // Calculate step size
        let step_size = (voltage_bounds.1 - voltage_bounds.0) / voltage_steps as f32;
        let new_pulse = (self.current_pulse_voltage + step_size).min(voltage_bounds.1);

        if new_pulse > self.current_pulse_voltage {
            info!(
                "Stepping pulse voltage: {:.3}V -> {:.3}V",
                self.current_pulse_voltage, new_pulse
            );
            self.current_pulse_voltage = new_pulse;
            self.cycles_without_change = 0; // Reset counter after stepping
            true
        } else {
            log::debug!("Pulse voltage already at maximum: {:.3}V", voltage_bounds.1);
            self.cycles_without_change = 0; // Reset counter even if at max
            false
        }
    }

    /// Update signal history and step pulse voltage if needed
    fn update_pulse_voltage(&mut self) {
        let (is_significant, change) = self.has_significant_change(self.config.freq_shift_index);

        // Get cycles_before_step from config, or use 0 for Fixed method
        let cycles_before_step = match &self.config.pulse_method {
            PulseMethod::Stepping {
                cycles_before_step,
                voltage_bounds,
                ..
            } => (*cycles_before_step, *voltage_bounds),
            PulseMethod::Fixed(_) => return, // No stepping for fixed method
        };

        // Check for significant change and respond accordingly
        if is_significant && change >= 0.0 {
            // Positive significant change - reset to minimum voltage
            self.cycles_without_change = 0;
            self.current_pulse_voltage = cycles_before_step.1 .0; // voltage_bounds.0 (min)
            log::info!(
                "Positive significant change detected, resetting pulse voltage to minimum: {:.3}V",
                self.current_pulse_voltage
            );
        } else if is_significant {
            log::warn!("Negative significant change detected!");
            self.cycles_without_change += 1;

            // Check if we need to step the pulse voltage
            if self.cycles_without_change >= cycles_before_step.0 as u32 {
                self.step_pulse_voltage();
            }
        } else {
            // No significant change
            self.cycles_without_change += 1;

            // Check if we need to step the pulse voltage
            if self.cycles_without_change >= cycles_before_step.0 as u32 {
                self.step_pulse_voltage();
            }
        }
    }
}

impl TipController {
    /// Main control loop - with pulse voltage stepping
    pub fn run(&mut self) -> Result<(), NanonisError> {
        self.pre_loop_initialization()?;
        self.loop_start_time = Some(std::time::Instant::now());

        while self.current_tip_shape != TipShape::Stable {
            // Check cycle limit
            if let Some(max) = self.max_cycles {
                if self.cycle_count >= max as u32 {
                    return Err(NanonisError::TimeoutWithContext {
                        context: format!("Max cycles ({}) exceeded", max),
                    });
                }
            }

            // Check wall-clock timeout
            if let Some(max_dur) = self.max_duration {
                if let Some(start_time) = self.loop_start_time {
                    if start_time.elapsed() > max_dur {
                        return Err(NanonisError::TimeoutWithContext {
                            context: format!("Max duration ({:?}) exceeded", max_dur),
                        });
                    }
                }
            }

            // Check shutdown flag
            if let Some(flag) = &self.shutdown_requested {
                if !flag.load(Ordering::SeqCst) {
                    info!("Shutdown requested at cycle {}", self.cycle_count);
                    return Err(NanonisError::Shutdown);
                }
            }

            // Execute one control cycle
            self.cycle_count += 1;

            // Periodic status report
            if self.cycle_count % STATUS_INTERVAL as u32 == 0 {
                if let Some(start_time) = self.loop_start_time {
                    let elapsed = start_time.elapsed();
                    info!(
                        "Status: cycle={}, state={:?}, pulse_v={:.2}V, elapsed={:.1}s",
                        self.cycle_count,
                        self.current_tip_shape,
                        self.current_pulse_voltage,
                        elapsed.as_secs_f32()
                    );
                }
            }

            // Execute based on state
            match self.current_tip_shape {
                TipShape::Blunt => {
                    self.bad_loop()?;
                    continue;
                }
                TipShape::Sharp => {
                    self.good_loop()?;
                    continue;
                }
                TipShape::Stable => {
                    info!(
                        "STABLE achieved after {} cycles! Final pulse voltage: {:.3}V",
                        self.cycle_count, self.current_pulse_voltage
                    );
                    break;
                }
            }
        }
        Ok(())
    }

    /// Bad loop - execute recovery sequence with stable signal monitoring
    /// Sequence: capture_stable_before → pulse → capture_stable_after → withdraw → move → approach → check
    fn bad_loop(&mut self) -> Result<(), NanonisError> {
        info!(
            "Executing PulseRetract Sequence with pulse = {} V",
            self.current_pulse_voltage
        );

        self.driver
            .run(Action::PulseRetract {
                pulse_width: Duration::from_millis(500),
                pulse_height_v: self.current_pulse_voltage,
            })
            .with_data_collection(Duration::from_millis(50), Duration::from_millis(50))
            .execute()?;

        info!("Repositioning...");

        self.driver
            .run(Action::SafeReposition {
                x_steps: 2,
                y_steps: 2,
            })
            .go()?;

        // let amplitude_reached: bool = self
        //     .driver
        //     .run(Action::ReachedTargedAmplitude)
        //     .expecting()?;
        let amplitude_reached = true;

        if amplitude_reached {
            let tip_state: TipState = self
                .driver
                .run(Action::CheckTipState {
                    method: TipCheckMethod::SignalBounds {
                        signal: self.config.freq_shift_index,
                        bounds: self.config.sharp_tip_bounds,
                    },
                })
                .expecting()?;

            self.current_tip_shape = tip_state.shape;

            // Track the frequency shift signal if available
            if let Some(freq_shift_value) = tip_state.measured_signals.get(&self.config.freq_shift_index).copied() {
                self.track_signal(self.config.freq_shift_index, freq_shift_value);
            } else {
                log::warn!("CheckTipState did not return frequency shift signal (index: {})", self.config.freq_shift_index.0.0);
            }

            // Update pulse voltage based on signal changes (stepping logic)
            self.update_pulse_voltage();
        } else {
            info!("Amplitude not reached. Assuming blunt tip");
            self.current_tip_shape = TipShape::Blunt;
        }

        Ok(())
    }

    /// Good loop - monitoring, increment good count
    fn good_loop(&mut self) -> Result<(), NanonisError> {
        let stability_result: crate::actions::StabilityResult = self
            .driver
            .run(Action::CheckTipStability {
                method: crate::actions::TipStabilityMethod::BiasSweepResponse {
                    signal: self.config.freq_shift_index,
                    bias_range: (-2.0, 2.0),
                    sweep_steps: 1000,
                    period: Duration::from_millis(200),
                    allowed_signal_change: self.config.allowed_change_for_stable,
                },
                max_duration: Duration::from_secs(100),
                abort_on_damage_signs: false,
            })
            .expecting()?;

        // Track signal values from stability monitoring (use last measured value)
        if let Some(signal_values) = stability_result
            .measured_values
            .get(&self.config.freq_shift_index)
        {
            if let Some(&last_value) = signal_values.last() {
                self.track_signal(self.config.freq_shift_index, last_value);
            }
        }

        // Update tip shape based on stability result
        self.current_tip_shape = if stability_result.is_stable {
            TipShape::Stable
        } else {
            self.driver
                .run(Action::SafeReposition {
                    x_steps: 2,
                    y_steps: 2,
                })
                .go()?;

            self.driver
                .run(Action::CheckTipState {
                    method: TipCheckMethod::SignalBounds {
                        signal: self.config.freq_shift_index,
                        bounds: self.config.sharp_tip_bounds,
                    },
                })
                .expecting()?
        };

        Ok(())
    }

    fn pre_loop_initialization(&mut self) -> Result<(), NanonisError> {
        info!("Running pre loop initialization");

        self.driver.client_mut().set_bias(-500e-3)?;
        self.driver.client_mut().z_ctrl_setpoint_set(100e-12)?;

        info!("Executing Initial Approach");

        self.driver
            .run(Action::AutoApproach {
                wait_until_finished: true,
                timeout: Duration::from_secs(120),
            })
            .go()?;

        let initial_tip_state: TipState = self
            .driver
            .run(Action::CheckTipState {
                method: TipCheckMethod::SignalBounds {
                    signal: self.config.freq_shift_index,
                    bounds: self.config.sharp_tip_bounds,
                },
            })
            .expecting()?;

        info!(
            "Current tip shape: {:?} (confidence: {:.3})",
            initial_tip_state.shape, initial_tip_state.confidence
        );

        self.current_tip_shape = initial_tip_state.shape;

        Ok(())
    }
}<|MERGE_RESOLUTION|>--- conflicted
+++ resolved
@@ -51,12 +51,9 @@
     pub sharp_tip_bounds: (f32, f32),
     pub pulse_method: PulseMethod,
     pub allowed_change_for_stable: f32,
-<<<<<<< HEAD
     pub max_cycles: Option<usize>,
     pub max_duration: Option<Duration>,
-=======
     pub check_stability: bool,
->>>>>>> 5380d682
 }
 
 impl Default for TipControllerConfig {
@@ -66,12 +63,9 @@
             sharp_tip_bounds: (-2.0, 0.0),
             pulse_method: PulseMethod::Fixed(4.0),
             allowed_change_for_stable: 0.2,
-<<<<<<< HEAD
             max_cycles: Some(1000),
             max_duration: Some(Duration::from_secs(3600)), // 1 hour
-=======
             check_stability: true,
->>>>>>> 5380d682
         }
     }
 }
@@ -436,10 +430,17 @@
             self.current_tip_shape = tip_state.shape;
 
             // Track the frequency shift signal if available
-            if let Some(freq_shift_value) = tip_state.measured_signals.get(&self.config.freq_shift_index).copied() {
+            if let Some(freq_shift_value) = tip_state
+                .measured_signals
+                .get(&self.config.freq_shift_index)
+                .copied()
+            {
                 self.track_signal(self.config.freq_shift_index, freq_shift_value);
             } else {
-                log::warn!("CheckTipState did not return frequency shift signal (index: {})", self.config.freq_shift_index.0.0);
+                log::warn!(
+                    "CheckTipState did not return frequency shift signal (index: {})",
+                    self.config.freq_shift_index.0 .0
+                );
             }
 
             // Update pulse voltage based on signal changes (stepping logic)
