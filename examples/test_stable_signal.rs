--- conflicted
+++ resolved
@@ -1,4 +1,4 @@
-use rusty_tip::{stability, Action, ActionDriver};
+use rusty_tip::{stability, ActionDriver};
 use std::{error::Error, time::Duration};
 
 fn main() -> Result<(), Box<dyn Error>> {
@@ -13,15 +13,10 @@
         timeout: Duration::from_secs(5),
     })?;
 
-<<<<<<< HEAD
-    driver.execute(Action::AutoApproach { wait_until_finished: true })?;
-    // driver.execute(Action::Wait { duration: Duration::from_millis(500) }])?;
-=======
     driver.execute(rusty_tip::Action::AutoApproach {
         wait_until_finished: true,
         timeout: Duration::from_secs(300),
     })?;
->>>>>>> 042024ee
 
     if let Some(osci_data) = driver.read_oscilloscope_with_stability(
         z_pos,
@@ -36,63 +31,13 @@
             readings: 1,
             timeout: Duration::from_secs(2),
         },
-        stability::dual_threshold_stability,
+        stability::trend_analysis_stability,
     )? {
-<<<<<<< HEAD
-        // Dynamic scaling based on data range
-        let max_time = (osci_data.size - 1) as f64 * osci_data.dt;
-        let max_value = osci_data.data.iter().fold(f64::NEG_INFINITY, |a, &b| a.max(b.abs()));
-        
-        // Determine time scale
-        let (time_scale, time_unit) = if max_time >= 1.0 {
-            (1.0, "s")
-        } else if max_time >= 1e-3 {
-            (1e3, "ms") 
-        } else if max_time >= 1e-6 {
-            (1e6, "μs")
-        } else if max_time >= 1e-9 {
-            (1e9, "ns")
-        } else {
-            (1e12, "ps")
-        };
-        
-        // Determine value scale  
-        let (value_scale, value_unit) = if max_value >= 1.0 {
-            (1.0, "")
-        } else if max_value >= 1e-3 {
-            (1e3, "m")
-        } else if max_value >= 1e-6 {
-            (1e6, "μ") 
-        } else if max_value >= 1e-9 {
-            (1e9, "n")
-        } else {
-            (1e12, "p")
-        };
-        
-        let frame: Vec<(f32, f32)> = osci_data
-            .data
-            .iter()
-            .enumerate()
-            .map(|(i, &value)| (
-                (i as f32 * osci_data.dt as f32 * time_scale as f32), 
-                (value as f32 * value_scale as f32)
-            ))
-            .collect();
-
-        let scaled_max_time = max_time * time_scale;
-
-        println!("Plotting z-position data (time in {}, value in {}):", time_unit, value_unit);
-        Chart::new(140, 60, 0.0, scaled_max_time as f32)
-            .lineplot(&textplots::Shape::Lines(&frame))
-            .nice();
-
-=======
         // Use the new plotting function - much cleaner!
         rusty_tip::plot_values(&osci_data.data, Some("Z-Position Oscilloscope Data"), None, None)?;
 
         let is_stable = stability::trend_analysis_stability(&osci_data.data);
         println!("Stability result: {}", is_stable);
->>>>>>> 042024ee
     };
 
     Ok(())
