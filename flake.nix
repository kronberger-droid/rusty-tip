{
  description = "Rust development shell with GUI support";

  inputs = {
    nixpkgs.url = "github:NixOS/nixpkgs/nixos-unstable";
    flake-utils.url = "github:numtide/flake-utils";
    fenix.url = "github:nix-community/fenix";
    rust-overlay.url = "github:oxalica/rust-overlay";
  };

  outputs = {
    self,
    nixpkgs,
    flake-utils,
    fenix,
    rust-overlay,
    ...
  }:
    flake-utils.lib.eachDefaultSystem (
      system: let
        pkgs = import nixpkgs {
          inherit system;
          overlays = [fenix.overlays.default rust-overlay.overlays.default];
        };

        # Rust toolchain configuration
        rustTools = {
          stable = fenix.packages.${system}.combine [
            fenix.packages.${system}.stable.toolchain
            fenix.packages.${system}.targets.x86_64-pc-windows-gnu.stable.rust-std
          ];
          analyzer = fenix.packages.${system}.latest.rust-analyzer;
        };

        # Development tools
        devTools = with pkgs; [
          cargo-expand
          rusty-man
          pkg-config
<<<<<<< HEAD
=======
          rustup
          gcc
        ];

        # Windows cross-compilation tools
        windowsTools = with pkgs; [
          pkgsCross.mingwW64.stdenv.cc
          pkgsCross.mingwW64.windows.pthreads
>>>>>>> 5380d682
        ];

        # Core Rust development dependencies
        rustDeps =
          [
            rustTools.stable
            rustTools.analyzer
          ]
          ++ devTools;

        # Base shell configuration
        baseShellHook = ''
          echo "Using Rust toolchain: $(rustc --version)"
          export CARGO_HOME="$HOME/.cargo"
          export RUSTUP_HOME="$HOME/.rustup"


          mkdir -p "$CARGO_HOME" "$RUSTUP_HOME"
        '';
      in {
<<<<<<< HEAD
        devShells.default = pkgs.mkShell {
          name = "rust dev shell (clean)";
=======
        # Clean development shell for Linux development
        devShells.default = pkgs.mkShell {
          name = "rust dev shell (Linux)";
>>>>>>> 5380d682
          buildInputs = rustDeps;
          shellHook = baseShellHook;
        };

        # Windows cross-compilation shell
        devShells.windows = pkgs.mkShell {
          name = "rust dev shell (Windows cross-compile)";
          buildInputs = rustDeps ++ windowsTools;
          shellHook = baseShellHook + ''
            echo "Windows cross-compilation enabled"
            echo "Build with: cargo build --target x86_64-pc-windows-gnu"
          '';
        };
      }
    );
}<|MERGE_RESOLUTION|>--- conflicted
+++ resolved
@@ -35,11 +35,7 @@
         # Development tools
         devTools = with pkgs; [
           cargo-expand
-          rusty-man
           pkg-config
-<<<<<<< HEAD
-=======
-          rustup
           gcc
         ];
 
@@ -47,7 +43,6 @@
         windowsTools = with pkgs; [
           pkgsCross.mingwW64.stdenv.cc
           pkgsCross.mingwW64.windows.pthreads
->>>>>>> 5380d682
         ];
 
         # Core Rust development dependencies
@@ -68,14 +63,9 @@
           mkdir -p "$CARGO_HOME" "$RUSTUP_HOME"
         '';
       in {
-<<<<<<< HEAD
-        devShells.default = pkgs.mkShell {
-          name = "rust dev shell (clean)";
-=======
         # Clean development shell for Linux development
         devShells.default = pkgs.mkShell {
           name = "rust dev shell (Linux)";
->>>>>>> 5380d682
           buildInputs = rustDeps;
           shellHook = baseShellHook;
         };
@@ -84,10 +74,12 @@
         devShells.windows = pkgs.mkShell {
           name = "rust dev shell (Windows cross-compile)";
           buildInputs = rustDeps ++ windowsTools;
-          shellHook = baseShellHook + ''
-            echo "Windows cross-compilation enabled"
-            echo "Build with: cargo build --target x86_64-pc-windows-gnu"
-          '';
+          shellHook =
+            baseShellHook
+            + ''
+              echo "Windows cross-compilation enabled"
+              echo "Build with: cargo build --target x86_64-pc-windows-gnu"
+            '';
         };
       }
     );
